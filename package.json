--- conflicted
+++ resolved
@@ -1,10 +1,6 @@
 {
   "name": "cross-env",
-<<<<<<< HEAD
-  "version": "1.0.1",
-=======
   "version": "1.0.2",
->>>>>>> 40f145b6
   "description": "Run commands that set environment variables across platforms",
   "main": "src/index.js",
   "bin": {
