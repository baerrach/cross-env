--- conflicted
+++ resolved
@@ -1,10 +1,6 @@
 {
   "name": "cross-env",
-<<<<<<< HEAD
-  "version": "1.0.5",
-=======
   "version": "1.0.6",
->>>>>>> e1d35f93
   "description": "Run commands that set environment variables across platforms",
   "main": "src/index.js",
   "bin": {
