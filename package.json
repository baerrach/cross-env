--- conflicted
+++ resolved
@@ -1,10 +1,6 @@
 {
   "name": "cross-env",
-<<<<<<< HEAD
-  "version": "1.0.3",
-=======
   "version": "1.0.4",
->>>>>>> 489b04de
   "description": "Run commands that set environment variables across platforms",
   "main": "src/index.js",
   "bin": {
